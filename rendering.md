--- conflicted
+++ resolved
@@ -3,20 +3,12 @@
 title: Rendering
 permalink: /rendering/
 ---
-<<<<<<< HEAD
-
-The Sky render tree is a low-level layout and painting system based on a
-retained tree of objects that inherit from [`RenderObject`](object.dart). Most
-developers using Sky will not need to interact directly with the rendering tree.
-Instead, most developers should use [Sky widgets](../widgets/README.md), which
-are built using the render tree.
-=======
+
 The Flutter render tree is a low-level layout and painting system based on a
 retained tree of objects that inherit from `RenderObject`. Most
 developers using Flutter will not need to interact directly with the rendering tree.
 Instead, most developers should use [widgets](/tutorial/), which are built using
- the render tree.
->>>>>>> 29520de3
+the render tree.
 
 Overview
 --------
@@ -404,15 +396,9 @@
 import 'package:flutter/animation.dart';
 import 'package:flutter/rendering.dart';
 
-<<<<<<< HEAD
 void main() {
   scheduler.addPersistentFrameCallback((_) {
     FlutterBinding.instance.debugDumpRenderTree();
   });
 }
-=======
-scheduler.addPersistentFrameCallback((_) {
-  FlutterBinding.instance.debugDumpRenderTree();
-});
->>>>>>> 29520de3
 ```